import datetime
import time

import pytest

from pytest_timing import clock as clock_module


class TestAsTimedelta:
    @staticmethod
    @pytest.mark.parametrize("int_step", range(-4, 1))
    def test_invalid_int(int_step):
        with pytest.raises(ValueError, match=r"^step must be positive integer$"):
            clock_module.as_timedelta(int_step)

    @staticmethod
    @pytest.mark.parametrize("int_step", range(1, 5))
    def test_int(int_step):
        expected = datetime.timedelta(seconds=int_step)
        assert clock_module.as_timedelta(int_step) == expected

    @staticmethod
    @pytest.mark.parametrize("int_step", range(1, 5))
    def test_timedelta(int_step):
        expected = datetime.timedelta(seconds=int_step)
        assert clock_module.as_timedelta(expected) is expected


<<<<<<< HEAD
class TestConstructor:
    @staticmethod
    def test_tz_start(clock_start, clock_local_tz):
        tz_start = clock_start.replace(tzinfo=clock_local_tz)
        with pytest.raises(ValueError, match=r"^start may not have tzinfo$"):
            clock_module.Clock(tz_start, clock_local_tz)

    @staticmethod
    def test_start(clock, clock_start, clock_local_tz):
        assert clock.start == clock_start
        clock_tz_start = clock_start.replace(tzinfo=clock_local_tz)
        assert clock.tz_start == clock_tz_start
        clock_utc_start = clock_tz_start.astimezone(datetime.timezone.utc)
        assert clock.utc_start == clock_utc_start

    @staticmethod
    def test_current_datetime(clock, clock_start, clock_step):
        assert clock.current_datetime == clock_start

    @staticmethod
    def test_current_tz_datetime(clock, clock_start, clock_local_tz):
        expected = clock_start.replace(tzinfo=clock_local_tz)
        assert clock.current_tz_datetime == expected
=======
class TestClock:
    class TestConstructor:
        @staticmethod
        def test_tz_epoch(clock_epoch, clock_local_tz):
            tz_epoch = clock_epoch.replace(tzinfo=clock_local_tz)
            with pytest.raises(ValueError, match=r"^Epoch may not have tzinfo$"):
                clock_module.Clock(tz_epoch, clock_local_tz)

        @staticmethod
        def test_epoch(clock, clock_epoch, clock_local_tz):
            assert clock.epoch == clock_epoch
            clock_tz_epoch = clock_epoch.replace(tzinfo=clock_local_tz)
            assert clock.tz_epoch == clock_tz_epoch
            clock_utc_epoch = clock_tz_epoch.astimezone(datetime.timezone.utc)
            assert clock.utc_epoch == clock_utc_epoch

        @staticmethod
        def test_current_datetime(clock, clock_epoch, clock_step):
            assert clock.current_datetime == clock_epoch

        @staticmethod
        def test_current_tz_datetime(clock, clock_epoch, clock_local_tz):
            expected = clock_epoch.replace(tzinfo=clock_local_tz)
            assert clock.current_tz_datetime == expected
>>>>>>> de30d3c8

        @staticmethod
        def test_current_utc_datetime(clock, clock_epoch, clock_local_tz):
            expected = clock_epoch.replace(tzinfo=clock_local_tz)
            expected = expected.astimezone(datetime.timezone.utc)
            assert clock.current_utc_datetime == expected

        @staticmethod
        @pytest.mark.parametrize(
            "clock_step,expected",
            [
                (1, datetime.timedelta(seconds=1)),
                (2, datetime.timedelta(seconds=2)),
                (3, datetime.timedelta(seconds=3)),
                (4, datetime.timedelta(seconds=4)),
            ],
        )
        def test_int_step(clock, expected):
            assert clock.step == expected

<<<<<<< HEAD
    def test_current_timestamp(self, clock, clock_start, clock_local_tz):
        assert clock.current_timestamp == clock_start.timestamp()
        clock_tz_start = clock_start.replace(tzinfo=clock_local_tz)
        assert clock.current_tz_timestamp == clock_tz_start.timestamp()
        clock_utf_start = clock_tz_start.astimezone(datetime.timezone.utc)
        assert clock.current_utc_timestamp == clock_utf_start.timestamp()
=======
        @staticmethod
        @pytest.mark.parametrize(
            "clock_step",
            [
                datetime.timedelta(seconds=1),
                datetime.timedelta(seconds=2),
                datetime.timedelta(seconds=3),
                datetime.timedelta(seconds=4),
            ],
        )
        def test_timedelta_step(clock, clock_step):
            assert clock.step is clock_step

        def test_current_timestamp(self, clock, clock_epoch, clock_local_tz):
            assert clock.current_timestamp == clock_epoch.timestamp()
            clock_tz_epoch = clock_epoch.replace(tzinfo=clock_local_tz)
            assert clock.current_tz_timestamp == clock_tz_epoch.timestamp()
            clock_utf_epoch = clock_tz_epoch.astimezone(datetime.timezone.utc)
            assert clock.current_utc_timestamp == clock_utf_epoch.timestamp()

        def test_local_tz(self, clock, clock_local_tz):
            assert clock.local_tz is clock_local_tz
>>>>>>> de30d3c8

    @staticmethod
    @pytest.mark.parametrize("steps", range(3))
    @pytest.mark.parametrize(
        "clock_step", [datetime.timedelta(seconds=1), datetime.timedelta(minutes=2)]
    )
    def test_elapsed(clock, steps, clock_step):
        for _ in range(steps):
            clock.next_datetime()

        assert clock.elapsed_time == clock_step * steps

<<<<<<< HEAD
    @staticmethod
    def test_current_utc_datetime(clock, clock_start, clock_local_tz):
        expected = clock_start.replace(tzinfo=clock_local_tz)
        expected = expected.astimezone(datetime.timezone.utc)
        assert clock.current_utc_datetime == expected

=======
>>>>>>> de30d3c8
    class TestElapse:
        @staticmethod
        @pytest.mark.parametrize("steps", range(-4, 1))
        def test_invalid_steps(clock, steps):
            with pytest.raises(ValueError, match="^steps must be positive integer$"):
                clock.elapse(steps)

        @staticmethod
        @pytest.mark.parametrize("steps", range(1, 5))
        def test_valid_steps(clock, steps):
            clock.elapse(steps)
            assert clock.current_tz_datetime == clock.tz_start + (clock.step * steps)

    @pytest.mark.parametrize("clock_step", [1, 5, datetime.timedelta(minutes=2)])
    class TestNextDatetime:
        @staticmethod
        def test_datetime(clock, clock_start):
            for step in range(4):
                next_datetime = clock.next_datetime()
                assert next_datetime == clock_start + (clock.step * step)
                assert next_datetime == clock.current_datetime - clock.step

        @staticmethod
        def test_tz_datetime(clock, clock_start):
            for step in range(4):
                next_tz_datetime = clock.next_tz_datetime()
                assert next_tz_datetime == clock.current_tz_datetime - clock.step

        @staticmethod
        def test_utc_datetime(clock, clock_start):
            for step in range(4):
                next_utc_datetime = clock.next_utc_datetime()
                assert next_utc_datetime == clock.current_utc_datetime - clock.step

        @staticmethod
        def test_timestamp(clock, clock_start):
            for step in range(4):
                next_timestamp = clock.next_timestamp()
                assert next_timestamp == (clock_start + clock.step * step).timestamp()
                assert (
                    next_timestamp == (clock.current_datetime - clock.step).timestamp()
                )

        @staticmethod
        def test_tz_timestamp(clock, clock_start):
            for step in range(4):
                next_tz_timestamp = clock.next_tz_timestamp()
                assert (
                    next_tz_timestamp
                    == (clock.current_tz_datetime - clock.step).timestamp()
                )

        @staticmethod
        def test_utc_timestamp(clock, clock_start):
            for step in range(4):
                next_utc_timestamp = clock.next_utc_timestamp()
                assert (
                    next_utc_timestamp
                    == (clock.current_utc_datetime - clock.step).timestamp()
                )


def test_time_function(clock):
    original_time = time.time
    with clock_module.installed(clock) as (c, time_func):
        assert c is clock
        assert time_func is original_time
        assert time.time == clock.next_timestamp
    assert time.time == original_time<|MERGE_RESOLUTION|>--- conflicted
+++ resolved
@@ -26,60 +26,34 @@
         assert clock_module.as_timedelta(expected) is expected
 
 
-<<<<<<< HEAD
-class TestConstructor:
-    @staticmethod
-    def test_tz_start(clock_start, clock_local_tz):
-        tz_start = clock_start.replace(tzinfo=clock_local_tz)
-        with pytest.raises(ValueError, match=r"^start may not have tzinfo$"):
-            clock_module.Clock(tz_start, clock_local_tz)
-
-    @staticmethod
-    def test_start(clock, clock_start, clock_local_tz):
-        assert clock.start == clock_start
-        clock_tz_start = clock_start.replace(tzinfo=clock_local_tz)
-        assert clock.tz_start == clock_tz_start
-        clock_utc_start = clock_tz_start.astimezone(datetime.timezone.utc)
-        assert clock.utc_start == clock_utc_start
-
-    @staticmethod
-    def test_current_datetime(clock, clock_start, clock_step):
-        assert clock.current_datetime == clock_start
-
-    @staticmethod
-    def test_current_tz_datetime(clock, clock_start, clock_local_tz):
-        expected = clock_start.replace(tzinfo=clock_local_tz)
-        assert clock.current_tz_datetime == expected
-=======
 class TestClock:
     class TestConstructor:
         @staticmethod
-        def test_tz_epoch(clock_epoch, clock_local_tz):
-            tz_epoch = clock_epoch.replace(tzinfo=clock_local_tz)
-            with pytest.raises(ValueError, match=r"^Epoch may not have tzinfo$"):
-                clock_module.Clock(tz_epoch, clock_local_tz)
+        def test_tz_start(clock_start, clock_local_tz):
+            tz_start = clock_start.replace(tzinfo=clock_local_tz)
+            with pytest.raises(ValueError, match=r"^start may not have tzinfo$"):
+                clock_module.Clock(tz_start, clock_local_tz)
 
         @staticmethod
-        def test_epoch(clock, clock_epoch, clock_local_tz):
-            assert clock.epoch == clock_epoch
-            clock_tz_epoch = clock_epoch.replace(tzinfo=clock_local_tz)
-            assert clock.tz_epoch == clock_tz_epoch
-            clock_utc_epoch = clock_tz_epoch.astimezone(datetime.timezone.utc)
-            assert clock.utc_epoch == clock_utc_epoch
+        def test_start(clock, clock_start, clock_local_tz):
+            assert clock.start == clock_start
+            clock_tz_start = clock_start.replace(tzinfo=clock_local_tz)
+            assert clock.tz_start == clock_tz_start
+            clock_utc_start = clock_tz_start.astimezone(datetime.timezone.utc)
+            assert clock.utc_start == clock_utc_start
 
         @staticmethod
-        def test_current_datetime(clock, clock_epoch, clock_step):
-            assert clock.current_datetime == clock_epoch
+        def test_current_datetime(clock, clock_start, clock_step):
+            assert clock.current_datetime == clock_start
 
         @staticmethod
-        def test_current_tz_datetime(clock, clock_epoch, clock_local_tz):
-            expected = clock_epoch.replace(tzinfo=clock_local_tz)
+        def test_current_tz_datetime(clock, clock_start, clock_local_tz):
+            expected = clock_start.replace(tzinfo=clock_local_tz)
             assert clock.current_tz_datetime == expected
->>>>>>> de30d3c8
 
         @staticmethod
-        def test_current_utc_datetime(clock, clock_epoch, clock_local_tz):
-            expected = clock_epoch.replace(tzinfo=clock_local_tz)
+        def test_current_utc_datetime(clock, clock_start, clock_local_tz):
+            expected = clock_start.replace(tzinfo=clock_local_tz)
             expected = expected.astimezone(datetime.timezone.utc)
             assert clock.current_utc_datetime == expected
 
@@ -96,14 +70,6 @@
         def test_int_step(clock, expected):
             assert clock.step == expected
 
-<<<<<<< HEAD
-    def test_current_timestamp(self, clock, clock_start, clock_local_tz):
-        assert clock.current_timestamp == clock_start.timestamp()
-        clock_tz_start = clock_start.replace(tzinfo=clock_local_tz)
-        assert clock.current_tz_timestamp == clock_tz_start.timestamp()
-        clock_utf_start = clock_tz_start.astimezone(datetime.timezone.utc)
-        assert clock.current_utc_timestamp == clock_utf_start.timestamp()
-=======
         @staticmethod
         @pytest.mark.parametrize(
             "clock_step",
@@ -117,16 +83,15 @@
         def test_timedelta_step(clock, clock_step):
             assert clock.step is clock_step
 
-        def test_current_timestamp(self, clock, clock_epoch, clock_local_tz):
-            assert clock.current_timestamp == clock_epoch.timestamp()
-            clock_tz_epoch = clock_epoch.replace(tzinfo=clock_local_tz)
-            assert clock.current_tz_timestamp == clock_tz_epoch.timestamp()
-            clock_utf_epoch = clock_tz_epoch.astimezone(datetime.timezone.utc)
-            assert clock.current_utc_timestamp == clock_utf_epoch.timestamp()
+        def test_current_timestamp(self, clock, clock_start, clock_local_tz):
+            assert clock.current_timestamp == clock_start.timestamp()
+            clock_tz_start = clock_start.replace(tzinfo=clock_local_tz)
+            assert clock.current_tz_timestamp == clock_tz_start.timestamp()
+            clock_utf_start = clock_tz_start.astimezone(datetime.timezone.utc)
+            assert clock.current_utc_timestamp == clock_utf_start.timestamp()
 
         def test_local_tz(self, clock, clock_local_tz):
             assert clock.local_tz is clock_local_tz
->>>>>>> de30d3c8
 
     @staticmethod
     @pytest.mark.parametrize("steps", range(3))
@@ -139,15 +104,12 @@
 
         assert clock.elapsed_time == clock_step * steps
 
-<<<<<<< HEAD
     @staticmethod
     def test_current_utc_datetime(clock, clock_start, clock_local_tz):
         expected = clock_start.replace(tzinfo=clock_local_tz)
         expected = expected.astimezone(datetime.timezone.utc)
         assert clock.current_utc_datetime == expected
 
-=======
->>>>>>> de30d3c8
     class TestElapse:
         @staticmethod
         @pytest.mark.parametrize("steps", range(-4, 1))
