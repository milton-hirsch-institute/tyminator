import contextlib
import datetime
import functools
<<<<<<< HEAD
import time
from typing import Callable
from typing import Iterator
=======
>>>>>>> 65e5a3df
from typing import Union

ClockStep = Union[int, datetime.timedelta]


def as_timedelta(step: ClockStep) -> datetime.timedelta:
    if isinstance(step, int):
        if step <= 0:
            raise ValueError("step must be positive integer")
        return datetime.timedelta(seconds=step)
    else:
        return step


class Clock:

    __current_datetime: datetime.datetime
    __epoch: datetime.datetime
    __epoch_utc: datetime.datetime
    __local_tz: datetime.tzinfo
    __step: datetime.timedelta

    def __init__(
        self,
        epoch: datetime.datetime,
        step: ClockStep = 1,
        *,
        local_tz: datetime.tzinfo = datetime.timezone.utc,
    ):
        if epoch.tzinfo is not None:
            raise ValueError("Epoch may not have tzinfo")
        self.__epoch = self.__current_datetime = epoch
        self.__local_tz = local_tz

        self.__step = as_timedelta(step)

    @property
    def current_datetime(self) -> datetime.datetime:
        return self.__current_datetime

    @property
    def current_tz_datetime(self) -> datetime.datetime:
<<<<<<< HEAD
        return self.__to_tz_datetime(self.__current_datetime)
=======
        return self.__current_datetime.replace(tzinfo=self.__local_tz)
>>>>>>> 65e5a3df

    @property
    def current_utc_datetime(self) -> datetime.datetime:
        return self.current_tz_datetime.astimezone(datetime.timezone.utc)
<<<<<<< HEAD

    @property
    def current_timestamp(self) -> float:
        return self.__current_datetime.timestamp()

    @property
    def current_tz_timestamp(self) -> float:
        return self.current_tz_datetime.timestamp()

    @property
    def current_utc_timestamp(self) -> float:
        return self.current_utc_datetime.timestamp()

    @property
    def elapsed_time(self) -> datetime.timedelta:
        return self.current_tz_datetime - self.epoch
=======

    @property
    def elapsed_time(self) -> datetime.timedelta:
        return self.current_tz_datetime - self.tz_epoch
>>>>>>> 65e5a3df

    @property
    def epoch(self) -> datetime.datetime:
        return self.__epoch

    @functools.cached_property
    def tz_epoch(self) -> datetime.datetime:
        return self.__epoch.replace(tzinfo=self.__local_tz)

    @functools.cached_property
    def utc_epoch(self) -> datetime.datetime:
        return self.tz_epoch.astimezone(datetime.timezone.utc)

    @property
    def step(self) -> datetime.timedelta:
        return self.__step

    def elapse(self, steps: int) -> None:
        if steps <= 0:
            raise ValueError("steps must be positive integer")
        self.__current_datetime = self.__current_datetime + self.step * steps

    def next_datetime(self) -> datetime.datetime:
        current_datetime = self.__current_datetime
        self.elapse(1)
        return current_datetime

    def next_tz_datetime(self) -> datetime.datetime:
        return self.next_datetime().replace(tzinfo=self.__local_tz)

    def next_utc_datetime(self) -> datetime.datetime:
        return self.next_tz_datetime().astimezone(datetime.timezone.utc)

    @property
    def step(self) -> datetime.timedelta:
        return self.__step

    def elapse(self, steps: int) -> None:
        if steps <= 0:
            raise ValueError("steps must be positive integer")
        self.__current_datetime = self.__current_datetime + self.step * steps

    def next_datetime(self) -> datetime.datetime:
        current_datetime = self.__current_datetime
        self.elapse(1)
        return current_datetime

    def next_tz_datetime(self) -> datetime.datetime:
        return self.__to_tz_datetime(self.next_datetime())

    def next_utc_datetime(self) -> datetime.datetime:
        return self.next_tz_datetime().astimezone(datetime.timezone.utc)

    def next_timestamp(self) -> float:
        self.next_datetime()
        return self.current_timestamp

    def next_tz_timestamp(self) -> float:
        self.next_datetime()
        return self.current_tz_timestamp

    def next_utc_timestamp(self) -> float:
        self.next_datetime()
        return self.current_utc_timestamp

    def __to_tz_datetime(self, dt: datetime.datetime):
        if dt.tzinfo is None:
            return dt.replace(tzinfo=self.__local_tz)
        else:
            return dt


@contextlib.contextmanager
def installed(clock: Clock) -> Iterator[tuple[Clock, Callable[[], float]]]:
    original_time = time.time
    try:
        time.time = clock.next_timestamp
        yield clock, original_time
    finally:
        time.time = original_time


__all__ = (
    "Clock",
    "ClockStep",
    "as_timedelta",
<<<<<<< HEAD
    "installed",
=======
>>>>>>> 65e5a3df
)<|MERGE_RESOLUTION|>--- conflicted
+++ resolved
@@ -1,12 +1,9 @@
 import contextlib
 import datetime
 import functools
-<<<<<<< HEAD
 import time
 from typing import Callable
 from typing import Iterator
-=======
->>>>>>> 65e5a3df
 from typing import Union
 
 ClockStep = Union[int, datetime.timedelta]
@@ -49,16 +46,11 @@
 
     @property
     def current_tz_datetime(self) -> datetime.datetime:
-<<<<<<< HEAD
-        return self.__to_tz_datetime(self.__current_datetime)
-=======
         return self.__current_datetime.replace(tzinfo=self.__local_tz)
->>>>>>> 65e5a3df
 
     @property
     def current_utc_datetime(self) -> datetime.datetime:
         return self.current_tz_datetime.astimezone(datetime.timezone.utc)
-<<<<<<< HEAD
 
     @property
     def current_timestamp(self) -> float:
@@ -74,13 +66,7 @@
 
     @property
     def elapsed_time(self) -> datetime.timedelta:
-        return self.current_tz_datetime - self.epoch
-=======
-
-    @property
-    def elapsed_time(self) -> datetime.timedelta:
         return self.current_tz_datetime - self.tz_epoch
->>>>>>> 65e5a3df
 
     @property
     def epoch(self) -> datetime.datetime:
@@ -114,43 +100,20 @@
     def next_utc_datetime(self) -> datetime.datetime:
         return self.next_tz_datetime().astimezone(datetime.timezone.utc)
 
-    @property
-    def step(self) -> datetime.timedelta:
-        return self.__step
-
-    def elapse(self, steps: int) -> None:
-        if steps <= 0:
-            raise ValueError("steps must be positive integer")
-        self.__current_datetime = self.__current_datetime + self.step * steps
-
-    def next_datetime(self) -> datetime.datetime:
-        current_datetime = self.__current_datetime
-        self.elapse(1)
-        return current_datetime
-
-    def next_tz_datetime(self) -> datetime.datetime:
-        return self.__to_tz_datetime(self.next_datetime())
-
-    def next_utc_datetime(self) -> datetime.datetime:
-        return self.next_tz_datetime().astimezone(datetime.timezone.utc)
-
     def next_timestamp(self) -> float:
+        current_timestamp = self.current_timestamp
         self.next_datetime()
-        return self.current_timestamp
+        return current_timestamp
 
     def next_tz_timestamp(self) -> float:
+        current_tz_timestamp = self.current_tz_timestamp
         self.next_datetime()
-        return self.current_tz_timestamp
+        return current_tz_timestamp
 
     def next_utc_timestamp(self) -> float:
+        current_utc_timestamp = self.current_utc_timestamp
         self.next_datetime()
-        return self.current_utc_timestamp
-
-    def __to_tz_datetime(self, dt: datetime.datetime):
-        if dt.tzinfo is None:
-            return dt.replace(tzinfo=self.__local_tz)
-        else:
-            return dt
+        return current_utc_timestamp
 
 
 @contextlib.contextmanager
@@ -167,8 +130,5 @@
     "Clock",
     "ClockStep",
     "as_timedelta",
-<<<<<<< HEAD
     "installed",
-=======
->>>>>>> 65e5a3df
 )